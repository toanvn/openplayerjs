--- conflicted
+++ resolved
@@ -137,8 +137,187 @@
 /* 2 */
 /***/ (function(module, exports, __webpack_require__) {
 
-<<<<<<< HEAD
-=======
+"use strict";
+
+
+Object.defineProperty(exports, "__esModule", {
+  value: true
+});
+
+function getAbsoluteUrl(url) {
+  var a;
+
+  if (!a) {
+    a = document.createElement('a');
+  }
+
+  a.href = url;
+  return a.href;
+}
+
+exports.getAbsoluteUrl = getAbsoluteUrl;
+
+function isVideo(element) {
+  return element.tagName.toLowerCase() === 'video';
+}
+
+exports.isVideo = isVideo;
+
+function isAudio(element) {
+  return element.tagName.toLowerCase() === 'audio';
+}
+
+exports.isAudio = isAudio;
+
+function loadScript(url) {
+  return new Promise(function (resolve, reject) {
+    var script = document.createElement('script');
+    script.src = url;
+    script.async = true;
+
+    script.onload = function () {
+      script.remove();
+      resolve();
+    };
+
+    script.onerror = function () {
+      script.remove();
+      reject();
+    };
+
+    document.head.appendChild(script);
+  });
+}
+
+exports.loadScript = loadScript;
+
+function request(url, dataType, success, error) {
+  var xhr = window.XMLHttpRequest ? new XMLHttpRequest() : new ActiveXObject('Microsoft.XMLHTTP');
+  var type;
+
+  switch (dataType) {
+    case 'text':
+      type = 'text/plain';
+      break;
+
+    case 'json':
+      type = 'application/json, text/javascript';
+      break;
+
+    case 'html':
+      type = 'text/html';
+      break;
+
+    case 'xml':
+      type = 'application/xml, text/xml';
+      break;
+
+    default:
+      type = 'application/x-www-form-urlencoded; charset=UTF-8';
+      break;
+  }
+
+  var completed = false;
+  var accept = type !== 'application/x-www-form-urlencoded' ? "".concat(type, ", */*; q=0.01") : '*/'.concat('*');
+
+  if (xhr) {
+    xhr.open('GET', url, true);
+    xhr.setRequestHeader('Accept', accept);
+
+    xhr.onreadystatechange = function () {
+      if (completed) {
+        return;
+      }
+
+      if (xhr.readyState === 4) {
+        if (xhr.status === 200) {
+          completed = true;
+          var data;
+
+          switch (dataType) {
+            case 'json':
+              data = JSON.parse(xhr.responseText);
+              break;
+
+            case 'xml':
+              data = xhr.responseXML;
+              break;
+
+            default:
+              data = xhr.responseText;
+              break;
+          }
+
+          success(data);
+        } else if (typeof error === 'function') {
+          error(xhr.status);
+        }
+      }
+    };
+
+    xhr.send();
+  }
+}
+
+exports.request = request;
+
+function hasClass(target, className) {
+  return !!(target.className.split(' ').indexOf(className) > -1);
+}
+
+exports.hasClass = hasClass;
+
+function offset(el) {
+  var rect = el.getBoundingClientRect();
+  return {
+    left: rect.left + (window.pageXOffset || document.documentElement.scrollLeft),
+    top: rect.top + (window.pageYOffset || document.documentElement.scrollTop)
+  };
+}
+
+exports.offset = offset;
+
+function isXml(input) {
+  var parsedXml;
+
+  if (typeof window.DOMParser !== 'undefined') {
+    parsedXml = function parsedXml(text) {
+      return new window.DOMParser().parseFromString(text, 'text/xml');
+    };
+  } else if (typeof window.ActiveXObject !== 'undefined' && new window.ActiveXObject('Microsoft.XMLDOM')) {
+    parsedXml = function parsedXml(text) {
+      var xmlDoc = new window.ActiveXObject('Microsoft.XMLDOM');
+      xmlDoc.async = false;
+      xmlDoc.loadXML(text);
+      return xmlDoc;
+    };
+  } else {
+    return false;
+  }
+
+  try {
+    var response = parsedXml(input);
+
+    if (response.getElementsByTagName('parsererror').length > 0) {
+      return false;
+    }
+
+    if (response.parseError && response.parseError.errorCode !== 0) {
+      return false;
+    }
+  } catch (e) {
+    return false;
+  }
+
+  return true;
+}
+
+exports.isXml = isXml;
+
+/***/ }),
+/* 3 */
+/***/ (function(module, exports, __webpack_require__) {
+
 var global = __webpack_require__(0);
 var getOwnPropertyDescriptor = __webpack_require__(31).f;
 var hide = __webpack_require__(5);
@@ -196,248 +375,6 @@
 
 
 /***/ }),
-/* 3 */
-/***/ (function(module, exports, __webpack_require__) {
-
->>>>>>> be93ba2e
-"use strict";
-
-
-Object.defineProperty(exports, "__esModule", {
-  value: true
-});
-
-function getAbsoluteUrl(url) {
-  var a;
-
-  if (!a) {
-    a = document.createElement('a');
-  }
-
-  a.href = url;
-  return a.href;
-}
-
-exports.getAbsoluteUrl = getAbsoluteUrl;
-
-function isVideo(element) {
-  return element.tagName.toLowerCase() === 'video';
-}
-
-exports.isVideo = isVideo;
-
-function isAudio(element) {
-  return element.tagName.toLowerCase() === 'audio';
-}
-
-exports.isAudio = isAudio;
-
-function loadScript(url) {
-  return new Promise(function (resolve, reject) {
-    var script = document.createElement('script');
-    script.src = url;
-    script.async = true;
-
-    script.onload = function () {
-      script.remove();
-      resolve();
-    };
-
-    script.onerror = function () {
-      script.remove();
-      reject();
-    };
-
-    document.head.appendChild(script);
-  });
-}
-
-exports.loadScript = loadScript;
-
-function request(url, dataType, success, error) {
-  var xhr = window.XMLHttpRequest ? new XMLHttpRequest() : new ActiveXObject('Microsoft.XMLHTTP');
-  var type;
-
-  switch (dataType) {
-    case 'text':
-      type = 'text/plain';
-      break;
-
-    case 'json':
-      type = 'application/json, text/javascript';
-      break;
-
-    case 'html':
-      type = 'text/html';
-      break;
-
-    case 'xml':
-      type = 'application/xml, text/xml';
-      break;
-
-    default:
-      type = 'application/x-www-form-urlencoded; charset=UTF-8';
-      break;
-  }
-
-  var completed = false;
-  var accept = type !== 'application/x-www-form-urlencoded' ? "".concat(type, ", */*; q=0.01") : '*/'.concat('*');
-
-  if (xhr) {
-    xhr.open('GET', url, true);
-    xhr.setRequestHeader('Accept', accept);
-
-    xhr.onreadystatechange = function () {
-      if (completed) {
-        return;
-      }
-
-      if (xhr.readyState === 4) {
-        if (xhr.status === 200) {
-          completed = true;
-          var data;
-
-          switch (dataType) {
-            case 'json':
-              data = JSON.parse(xhr.responseText);
-              break;
-
-            case 'xml':
-              data = xhr.responseXML;
-              break;
-
-            default:
-              data = xhr.responseText;
-              break;
-          }
-
-          success(data);
-        } else if (typeof error === 'function') {
-          error(xhr.status);
-        }
-      }
-    };
-
-    xhr.send();
-  }
-}
-
-exports.request = request;
-
-function hasClass(target, className) {
-  return !!(target.className.split(' ').indexOf(className) > -1);
-}
-
-exports.hasClass = hasClass;
-
-function offset(el) {
-  var rect = el.getBoundingClientRect();
-  return {
-    left: rect.left + (window.pageXOffset || document.documentElement.scrollLeft),
-    top: rect.top + (window.pageYOffset || document.documentElement.scrollTop)
-  };
-}
-
-exports.offset = offset;
-
-function isXml(input) {
-  var parsedXml;
-
-  if (typeof window.DOMParser !== 'undefined') {
-    parsedXml = function parsedXml(text) {
-      return new window.DOMParser().parseFromString(text, 'text/xml');
-    };
-  } else if (typeof window.ActiveXObject !== 'undefined' && new window.ActiveXObject('Microsoft.XMLDOM')) {
-    parsedXml = function parsedXml(text) {
-      var xmlDoc = new window.ActiveXObject('Microsoft.XMLDOM');
-      xmlDoc.async = false;
-      xmlDoc.loadXML(text);
-      return xmlDoc;
-    };
-  } else {
-    return false;
-  }
-
-  try {
-    var response = parsedXml(input);
-
-    if (response.getElementsByTagName('parsererror').length > 0) {
-      return false;
-    }
-
-    if (response.parseError && response.parseError.errorCode !== 0) {
-      return false;
-    }
-  } catch (e) {
-    return false;
-  }
-
-  return true;
-}
-
-exports.isXml = isXml;
-
-/***/ }),
-/* 3 */
-/***/ (function(module, exports, __webpack_require__) {
-
-var global = __webpack_require__(0);
-var getOwnPropertyDescriptor = __webpack_require__(31).f;
-var hide = __webpack_require__(5);
-var redefine = __webpack_require__(23);
-var setGlobal = __webpack_require__(36);
-var copyConstructorProperties = __webpack_require__(75);
-var isForced = __webpack_require__(54);
-
-/*
-  options.target      - name of the target object
-  options.global      - target is the global object
-  options.stat        - export as static methods of target
-  options.proto       - export as prototype methods of target
-  options.real        - real prototype method for the `pure` version
-  options.forced      - export even if the native feature is available
-  options.bind        - bind methods to the target, required for the `pure` version
-  options.wrap        - wrap constructors to preventing global pollution, required for the `pure` version
-  options.unsafe      - use the simple assignment of property instead of delete + defineProperty
-  options.sham        - add a flag to not completely full polyfills
-  options.enumerable  - export as enumerable property
-  options.noTargetGet - prevent calling a getter on target
-*/
-module.exports = function (options, source) {
-  var TARGET = options.target;
-  var GLOBAL = options.global;
-  var STATIC = options.stat;
-  var FORCED, target, key, targetProperty, sourceProperty, descriptor;
-  if (GLOBAL) {
-    target = global;
-  } else if (STATIC) {
-    target = global[TARGET] || setGlobal(TARGET, {});
-  } else {
-    target = (global[TARGET] || {}).prototype;
-  }
-  if (target) for (key in source) {
-    sourceProperty = source[key];
-    if (options.noTargetGet) {
-      descriptor = getOwnPropertyDescriptor(target, key);
-      targetProperty = descriptor && descriptor.value;
-    } else targetProperty = target[key];
-    FORCED = isForced(GLOBAL ? key : TARGET + (STATIC ? '.' : '#') + key, options.forced);
-    // contained in target
-    if (!FORCED && targetProperty !== undefined) {
-      if (typeof sourceProperty === typeof targetProperty) continue;
-      copyConstructorProperties(sourceProperty, targetProperty);
-    }
-    // add a flag to not completely full polyfills
-    if (options.sham || (targetProperty && targetProperty.sham)) {
-      hide(sourceProperty, 'sham', true);
-    }
-    // extend global
-    redefine(target, key, sourceProperty, options);
-  }
-};
-
-
-/***/ }),
 /* 4 */
 /***/ (function(module, exports) {
 
@@ -612,7 +549,7 @@
 var global = __webpack_require__(0);
 var shared = __webpack_require__(25);
 var hide = __webpack_require__(5);
-var has = __webpack_require__(9);
+var has = __webpack_require__(10);
 var setGlobal = __webpack_require__(36);
 var nativeFunctionToString = __webpack_require__(50);
 var InternalStateModule = __webpack_require__(26);
@@ -795,56 +732,7 @@
 
 
 /***/ }),
-<<<<<<< HEAD
-/* 23 */
-/***/ (function(module, exports, __webpack_require__) {
-
-var global = __webpack_require__(0);
-var shared = __webpack_require__(24);
-var hide = __webpack_require__(5);
-var has = __webpack_require__(10);
-var setGlobal = __webpack_require__(36);
-var nativeFunctionToString = __webpack_require__(50);
-var InternalStateModule = __webpack_require__(26);
-
-var getInternalState = InternalStateModule.get;
-var enforceInternalState = InternalStateModule.enforce;
-var TEMPLATE = String(nativeFunctionToString).split('toString');
-
-shared('inspectSource', function (it) {
-  return nativeFunctionToString.call(it);
-});
-
-(module.exports = function (O, key, value, options) {
-  var unsafe = options ? !!options.unsafe : false;
-  var simple = options ? !!options.enumerable : false;
-  var noTargetGet = options ? !!options.noTargetGet : false;
-  if (typeof value == 'function') {
-    if (typeof key == 'string' && !has(value, 'name')) hide(value, 'name', key);
-    enforceInternalState(value).source = TEMPLATE.join(typeof key == 'string' ? key : '');
-  }
-  if (O === global) {
-    if (simple) O[key] = value;
-    else setGlobal(key, value);
-    return;
-  } else if (!unsafe) {
-    delete O[key];
-  } else if (!noTargetGet && O[key]) {
-    simple = true;
-  }
-  if (simple) O[key] = value;
-  else hide(O, key, value);
-// add fake Function#toString for correct work wrapped methods / constructors with methods like LoDash isNative
-})(Function.prototype, 'toString', function toString() {
-  return typeof this == 'function' && getInternalState(this).source || nativeFunctionToString.call(this);
-});
-
-
-/***/ }),
-/* 24 */
-=======
 /* 25 */
->>>>>>> be93ba2e
 /***/ (function(module, exports, __webpack_require__) {
 
 var global = __webpack_require__(0);
@@ -1344,13 +1232,8 @@
 /* 43 */
 /***/ (function(module, exports, __webpack_require__) {
 
-<<<<<<< HEAD
 var has = __webpack_require__(10);
-var toObject = __webpack_require__(19);
-=======
-var has = __webpack_require__(9);
 var toObject = __webpack_require__(21);
->>>>>>> be93ba2e
 var sharedKey = __webpack_require__(37);
 var CORRECT_PROTOTYPE_GETTER = __webpack_require__(92);
 
@@ -1560,15 +1443,9 @@
 
 var controls_1 = __webpack_require__(126);
 
-<<<<<<< HEAD
-var media_1 = __webpack_require__(133);
-
-var ads_1 = __webpack_require__(137);
-=======
-var media_1 = __webpack_require__(134);
-
-var ads_1 = __webpack_require__(138);
->>>>>>> be93ba2e
+var media_1 = __webpack_require__(135);
+
+var ads_1 = __webpack_require__(139);
 
 var constants_1 = __webpack_require__(7);
 
@@ -2226,15 +2103,9 @@
 /* 52 */
 /***/ (function(module, exports, __webpack_require__) {
 
-<<<<<<< HEAD
 var has = __webpack_require__(10);
-var toIndexedObject = __webpack_require__(22);
-var indexOf = __webpack_require__(78).indexOf;
-=======
-var has = __webpack_require__(9);
 var toIndexedObject = __webpack_require__(24);
 var indexOf = __webpack_require__(80).indexOf;
->>>>>>> be93ba2e
 var hiddenKeys = __webpack_require__(38);
 
 module.exports = function (object, names) {
@@ -2359,13 +2230,8 @@
 
 "use strict";
 
-<<<<<<< HEAD
 var $ = __webpack_require__(3);
-var createIteratorConstructor = __webpack_require__(89);
-=======
-var $ = __webpack_require__(2);
 var createIteratorConstructor = __webpack_require__(91);
->>>>>>> be93ba2e
 var getPrototypeOf = __webpack_require__(43);
 var setPrototypeOf = __webpack_require__(60);
 var setToStringTag = __webpack_require__(44);
@@ -2801,13 +2667,8 @@
 /***/ (function(module, exports, __webpack_require__) {
 
 var anObject = __webpack_require__(6);
-<<<<<<< HEAD
 var isObject = __webpack_require__(9);
-var newPromiseCapability = __webpack_require__(21);
-=======
-var isObject = __webpack_require__(8);
 var newPromiseCapability = __webpack_require__(23);
->>>>>>> be93ba2e
 
 module.exports = function (C, x) {
   anObject(C);
@@ -2825,7 +2686,7 @@
 
 "use strict";
 
-var $ = __webpack_require__(2);
+var $ = __webpack_require__(3);
 var aFunction = __webpack_require__(17);
 var newPromiseCapabilityModule = __webpack_require__(23);
 var perform = __webpack_require__(29);
@@ -2892,13 +2753,8 @@
 
 "use strict";
 
-<<<<<<< HEAD
 var $ = __webpack_require__(3);
-var $find = __webpack_require__(80).find;
-=======
-var $ = __webpack_require__(2);
 var $find = __webpack_require__(82).find;
->>>>>>> be93ba2e
 var addToUnscopables = __webpack_require__(55);
 
 var FIND = 'find';
@@ -2961,13 +2817,8 @@
 /* 77 */
 /***/ (function(module, exports, __webpack_require__) {
 
-<<<<<<< HEAD
 var has = __webpack_require__(10);
-var ownKeys = __webpack_require__(76);
-=======
-var has = __webpack_require__(9);
 var ownKeys = __webpack_require__(78);
->>>>>>> be93ba2e
 var getOwnPropertyDescriptorModule = __webpack_require__(31);
 var definePropertyModule = __webpack_require__(13);
 
@@ -3146,13 +2997,8 @@
 /* 83 */
 /***/ (function(module, exports, __webpack_require__) {
 
-<<<<<<< HEAD
 var isObject = __webpack_require__(9);
-var isArray = __webpack_require__(82);
-=======
-var isObject = __webpack_require__(8);
 var isArray = __webpack_require__(84);
->>>>>>> be93ba2e
 var wellKnownSymbol = __webpack_require__(1);
 
 var SPECIES = wellKnownSymbol('species');
@@ -3339,13 +3185,8 @@
 /* 94 */
 /***/ (function(module, exports, __webpack_require__) {
 
-<<<<<<< HEAD
 var $ = __webpack_require__(3);
-var from = __webpack_require__(93);
-=======
-var $ = __webpack_require__(2);
 var from = __webpack_require__(95);
->>>>>>> be93ba2e
 var checkCorrectnessOfIteration = __webpack_require__(65);
 
 var INCORRECT_ITERATION = !checkCorrectnessOfIteration(function (iterable) {
@@ -3445,13 +3286,8 @@
 /* 99 */
 /***/ (function(module, exports, __webpack_require__) {
 
-<<<<<<< HEAD
 var $ = __webpack_require__(3);
-var assign = __webpack_require__(98);
-=======
-var $ = __webpack_require__(2);
 var assign = __webpack_require__(100);
->>>>>>> be93ba2e
 
 // `Object.assign` method
 // https://tc39.github.io/ecma262/#sec-object.assign
@@ -3529,13 +3365,8 @@
 /* 103 */
 /***/ (function(module, exports, __webpack_require__) {
 
-<<<<<<< HEAD
 var $ = __webpack_require__(3);
-var toObject = __webpack_require__(19);
-=======
-var $ = __webpack_require__(2);
 var toObject = __webpack_require__(21);
->>>>>>> be93ba2e
 var nativeKeys = __webpack_require__(42);
 var fails = __webpack_require__(4);
 
@@ -3759,30 +3590,18 @@
 
 "use strict";
 
-<<<<<<< HEAD
 var $ = __webpack_require__(3);
-var IS_PURE = __webpack_require__(25);
-=======
-var $ = __webpack_require__(2);
 var IS_PURE = __webpack_require__(19);
->>>>>>> be93ba2e
 var global = __webpack_require__(0);
 var path = __webpack_require__(16);
 var NativePromise = __webpack_require__(66);
 var redefine = __webpack_require__(14);
 var redefineAll = __webpack_require__(112);
 var setToStringTag = __webpack_require__(44);
-<<<<<<< HEAD
-var setSpecies = __webpack_require__(111);
+var setSpecies = __webpack_require__(113);
 var isObject = __webpack_require__(9);
-var aFunction = __webpack_require__(16);
-var anInstance = __webpack_require__(112);
-=======
-var setSpecies = __webpack_require__(113);
-var isObject = __webpack_require__(8);
 var aFunction = __webpack_require__(17);
 var anInstance = __webpack_require__(114);
->>>>>>> be93ba2e
 var classof = __webpack_require__(12);
 var iterate = __webpack_require__(28);
 var checkCorrectnessOfIteration = __webpack_require__(65);
@@ -4296,20 +4115,13 @@
 
 "use strict";
 
-<<<<<<< HEAD
 var $ = __webpack_require__(3);
-var getBuiltIn = __webpack_require__(14);
-var speciesConstructor = __webpack_require__(66);
-var promiseResolve = __webpack_require__(69);
-=======
-var $ = __webpack_require__(2);
 var IS_PURE = __webpack_require__(19);
 var NativePromise = __webpack_require__(66);
 var getBuiltIn = __webpack_require__(15);
 var speciesConstructor = __webpack_require__(67);
 var promiseResolve = __webpack_require__(70);
 var redefine = __webpack_require__(14);
->>>>>>> be93ba2e
 
 // `Promise.prototype.finally` method
 // https://tc39.github.io/ecma262/#sec-promise.prototype.finally
@@ -4373,55 +4185,8 @@
 /* 119 */
 /***/ (function(module, exports, __webpack_require__) {
 
-<<<<<<< HEAD
-"use strict";
-
-var $ = __webpack_require__(3);
-var aFunction = __webpack_require__(16);
-var newPromiseCapabilityModule = __webpack_require__(21);
-var perform = __webpack_require__(29);
-var iterate = __webpack_require__(28);
-
-// `Promise.allSettled` method
-// https://github.com/tc39/proposal-promise-allSettled
-$({ target: 'Promise', stat: true }, {
-  allSettled: function allSettled(iterable) {
-    var C = this;
-    var capability = newPromiseCapabilityModule.f(C);
-    var resolve = capability.resolve;
-    var reject = capability.reject;
-    var result = perform(function () {
-      var promiseResolve = aFunction(C.resolve);
-      var values = [];
-      var counter = 0;
-      var remaining = 1;
-      iterate(iterable, function (promise) {
-        var index = counter++;
-        var alreadyCalled = false;
-        values.push(undefined);
-        remaining++;
-        promiseResolve.call(C, promise).then(function (value) {
-          if (alreadyCalled) return;
-          alreadyCalled = true;
-          values[index] = { status: 'fulfilled', value: value };
-          --remaining || resolve(values);
-        }, function (e) {
-          if (alreadyCalled) return;
-          alreadyCalled = true;
-          values[index] = { status: 'rejected', reason: e };
-          --remaining || resolve(values);
-        });
-      });
-      --remaining || resolve(values);
-    });
-    if (result.error) reject(result.value);
-    return capability.promise;
-  }
-});
-=======
 // TODO: Remove from `core-js@4`
 __webpack_require__(71);
->>>>>>> be93ba2e
 
 
 /***/ }),
@@ -4430,13 +4195,8 @@
 
 "use strict";
 
-<<<<<<< HEAD
 var $ = __webpack_require__(3);
-var newPromiseCapabilityModule = __webpack_require__(21);
-=======
-var $ = __webpack_require__(2);
 var newPromiseCapabilityModule = __webpack_require__(23);
->>>>>>> be93ba2e
 var perform = __webpack_require__(29);
 
 // `Promise.try` method
@@ -4457,17 +4217,10 @@
 
 "use strict";
 
-<<<<<<< HEAD
 var $ = __webpack_require__(3);
-var aFunction = __webpack_require__(16);
-var getBuiltIn = __webpack_require__(14);
-var newPromiseCapabilityModule = __webpack_require__(21);
-=======
-var $ = __webpack_require__(2);
 var aFunction = __webpack_require__(17);
 var getBuiltIn = __webpack_require__(15);
 var newPromiseCapabilityModule = __webpack_require__(23);
->>>>>>> be93ba2e
 var perform = __webpack_require__(29);
 var iterate = __webpack_require__(28);
 
@@ -4737,29 +4490,17 @@
 
 var fullscreen_1 = __webpack_require__(128);
 
-<<<<<<< HEAD
-var levels_1 = __webpack_require__(127);
-
-var play_1 = __webpack_require__(128);
-
-var progress_1 = __webpack_require__(129);
-
-var settings_1 = __webpack_require__(130);
-
-var time_1 = __webpack_require__(131);
-
-var volume_1 = __webpack_require__(132);
-=======
-var play_1 = __webpack_require__(129);
-
-var progress_1 = __webpack_require__(130);
-
-var settings_1 = __webpack_require__(131);
-
-var time_1 = __webpack_require__(132);
-
-var volume_1 = __webpack_require__(133);
->>>>>>> be93ba2e
+var levels_1 = __webpack_require__(129);
+
+var play_1 = __webpack_require__(130);
+
+var progress_1 = __webpack_require__(131);
+
+var settings_1 = __webpack_require__(132);
+
+var time_1 = __webpack_require__(133);
+
+var volume_1 = __webpack_require__(134);
 
 var constants_1 = __webpack_require__(7);
 
@@ -6009,7 +5750,7 @@
 
       if (!this.levels.length) {
         this.player.getMedia().levels.forEach(function (level) {
-          _this3.levels.push(Object.assign({}, level, {
+          _this3.levels.push(Object.assign(Object.assign({}, level), {
             label: _this3._getResolutionsLabel(level.height)
           }));
         });
@@ -6025,7 +5766,7 @@
 exports["default"] = Levels;
 
 /***/ }),
-/* 128 */
+/* 130 */
 /***/ (function(module, exports, __webpack_require__) {
 
 "use strict";
@@ -6238,11 +5979,7 @@
 exports["default"] = Play;
 
 /***/ }),
-<<<<<<< HEAD
-/* 129 */
-=======
-/* 130 */
->>>>>>> be93ba2e
+/* 131 */
 /***/ (function(module, exports, __webpack_require__) {
 
 "use strict";
@@ -6590,11 +6327,7 @@
 exports["default"] = Progress;
 
 /***/ }),
-<<<<<<< HEAD
-/* 130 */
-=======
-/* 131 */
->>>>>>> be93ba2e
+/* 132 */
 /***/ (function(module, exports, __webpack_require__) {
 
 "use strict";
@@ -6866,11 +6599,7 @@
 exports["default"] = Settings;
 
 /***/ }),
-<<<<<<< HEAD
-/* 131 */
-=======
-/* 132 */
->>>>>>> be93ba2e
+/* 133 */
 /***/ (function(module, exports, __webpack_require__) {
 
 "use strict";
@@ -7002,11 +6731,7 @@
 exports["default"] = Time;
 
 /***/ }),
-<<<<<<< HEAD
-/* 132 */
-=======
-/* 133 */
->>>>>>> be93ba2e
+/* 134 */
 /***/ (function(module, exports, __webpack_require__) {
 
 "use strict";
@@ -7234,11 +6959,7 @@
 exports["default"] = Volume;
 
 /***/ }),
-<<<<<<< HEAD
-/* 133 */
-=======
-/* 134 */
->>>>>>> be93ba2e
+/* 135 */
 /***/ (function(module, exports, __webpack_require__) {
 
 "use strict";
@@ -7256,19 +6977,11 @@
   value: true
 });
 
-<<<<<<< HEAD
-var dash_1 = __webpack_require__(134);
-
-var hls_1 = __webpack_require__(135);
-
-var html5_1 = __webpack_require__(136);
-=======
-var dash_1 = __webpack_require__(135);
-
-var hls_1 = __webpack_require__(136);
-
-var html5_1 = __webpack_require__(137);
->>>>>>> be93ba2e
+var dash_1 = __webpack_require__(136);
+
+var hls_1 = __webpack_require__(137);
+
+var html5_1 = __webpack_require__(138);
 
 var source = __webpack_require__(30);
 
@@ -7568,11 +7281,7 @@
 exports["default"] = Media;
 
 /***/ }),
-<<<<<<< HEAD
-/* 134 */
-=======
-/* 135 */
->>>>>>> be93ba2e
+/* 136 */
 /***/ (function(module, exports, __webpack_require__) {
 
 "use strict";
@@ -7767,11 +7476,7 @@
 exports["default"] = DashMedia;
 
 /***/ }),
-<<<<<<< HEAD
-/* 135 */
-=======
-/* 136 */
->>>>>>> be93ba2e
+/* 137 */
 /***/ (function(module, exports, __webpack_require__) {
 
 "use strict";
@@ -8075,11 +7780,7 @@
 exports["default"] = HlsMedia;
 
 /***/ }),
-<<<<<<< HEAD
-/* 136 */
-=======
-/* 137 */
->>>>>>> be93ba2e
+/* 138 */
 /***/ (function(module, exports, __webpack_require__) {
 
 "use strict";
@@ -8174,11 +7875,7 @@
 exports["default"] = HTML5Media;
 
 /***/ }),
-<<<<<<< HEAD
-/* 137 */
-=======
-/* 138 */
->>>>>>> be93ba2e
+/* 139 */
 /***/ (function(module, exports, __webpack_require__) {
 
 "use strict";
